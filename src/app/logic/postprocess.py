"""Post-processing for citations, answer formatting, and validation."""

import logging
import re
from typing import Any
from typing import final

from app.core.exceptions import GenerationError
from app.core.logging_config import get_logger
from app.core.models import CitationInfo
from app.llm.mistral_client import MistralClient
from app.llm.prompts import HALLUCINATION_DETECTION_PROMPT_TEMPLATE
<<<<<<< HEAD
from app.llm.prompts import INSUFFICIENT_EVIDENCE_MESSAGE
from app.llm.prompts import PII_DETECTION_PROMPT_TEMPLATE

logger = get_logger(__name__.split(".")[-1])
=======
from app.llm.prompts import PII_DETECTION_PROMPT_TEMPLATE

logger = logging.getLogger(__name__)
>>>>>>> 30ff4273

# Standardized error messages
HALLUCINATION_ERROR_MESSAGE = "I apologize, but I cannot provide a reliable answer based on the available information. The response may contain inaccurate information that is not supported by the source documents."

PII_ERROR_MESSAGE = "I apologize, but I cannot provide this response as it may contain personally identifiable information that should not be shared."


@final
class CitationProcessor:
    """Processes and validates citations in generated answers."""

    def __init__(self):
        # Pattern to match citations in format [filename p.X]
        self.citation_pattern = re.compile(r"\[([^[\]]+)\s+p\.(\d+)\]")
        self.max_snippet_length = 150

    def extract_citations_from_chunks(
        self, chunks_info: list[dict[str, Any]]
    ) -> list[CitationInfo]:
        """
        Extract citation information from chunk data.

        Args:
            chunks_info: List of chunk dictionaries with metadata

        Returns:
            List of CitationInfo objects
        """
        citations = []

        for chunk in chunks_info:
            chunk_id = chunk.get("chunk_id")
            filename = chunk.get("filename", "unknown")
            page = chunk.get("page", 1)
            text = chunk.get("text", "")

            # Create snippet (first N characters)
            snippet = text[: self.max_snippet_length]
            if len(text) > self.max_snippet_length:
                snippet += "..."

            citation = CitationInfo(
                chunk_id=chunk_id or 0, filename=filename, page=page, snippet=snippet
            )
            citations.append(citation)

        return citations

    def validate_citations_in_answer(
        self, answer: str, available_chunks: list[dict[str, Any]]
    ) -> tuple[str, bool]:
        """
        Validate that citations in the answer correspond to available chunks.

        Args:
            answer: Generated answer with citations
            available_chunks: List of chunks that were provided as context

        Returns:
            Tuple of (validated_answer, all_citations_valid)
        """
        # Build set of valid citations from available chunks (handle all possible formats)
        valid_citations = set()
        filename_to_page = {}
        for i, chunk in enumerate(available_chunks, 1):
            filename = chunk.get("filename", "unknown")
            page = chunk.get("page", 1)
            # Add multiple citation formats that LLM might use:
            valid_citations.add(f"{filename} p.{page}")  # [filename.pdf p.5]
            # Store mapping for replacement
            if filename not in filename_to_page:
                filename_to_page[filename] = set()
            filename_to_page[filename].add(page)

        # Find all citations in the answer
        found_citations = self.citation_pattern.findall(answer)
        all_valid = True

<<<<<<< HEAD
=======

>>>>>>> 30ff4273
        for citation_ref, page in found_citations:
            citation_key = f"{citation_ref} p.{page}"
            if citation_key not in valid_citations:
                all_valid = False
<<<<<<< HEAD
                logger.warning(
                    f"Invalid citation found: '{citation_key}' - not in valid set"
                )

        return answer, all_valid


@final
class HallucinationDetector:
    """LLM-based detector for hallucinations in generated answers."""

    def __init__(self, mistral_client: MistralClient | None = None):
        self.mistral_client = mistral_client or MistralClient()

    def check_hallucination(self, answer: str, context: str) -> tuple[bool, str]:
        """
        Check if the answer contains hallucinations based on the provided context.

        Args:
            answer: Generated answer to check
            context: Original context chunks used for generation

        Returns:
            Tuple of (is_hallucinated, reasoning)
        """
        if not answer.strip() or not context.strip():
            return False, "Empty answer or context"

        hallucination_prompt = HALLUCINATION_DETECTION_PROMPT_TEMPLATE.format(
            context=context, answer=answer
        )

        try:
            messages = [{"role": "user", "content": hallucination_prompt}]

            response = self.mistral_client.chat_completion(
                messages=messages, temperature=0.0, max_tokens=150
            )

            response_lower = response.lower().strip()
            is_hallucinated = "hallucination" in response_lower

            # Extract reasoning from response
            lines = response.strip().split("\n")
            MAX_LINES_FOR_SINGLE_RESPONSE = 2
            reasoning = (
                response
                if len(lines) <= MAX_LINES_FOR_SINGLE_RESPONSE
                else " ".join(lines[1:]).strip()
            )
            if not reasoning:
                reasoning = "LLM response analysis"

            logger.info(
                f"Hallucination check: {'DETECTED' if is_hallucinated else 'PASSED'} - {reasoning}"
            )

            return is_hallucinated, reasoning
=======
                logger.warning(f"Invalid citation found: '{citation_key}' - not in valid set")

        return answer, all_valid


@final
class AnswerValidator:
    """Validates generated answers for quality and safety."""
>>>>>>> 30ff4273

        except Exception as e:
            logger.error(f"Hallucination detection failed: {e}")
            # Default to safe mode - assume hallucination if check fails
            raise GenerationError(f"Hallucination detection failed: {e}") from e


@final
class PIIDetector:
    """LLM-based detector for personally identifiable information (PII)."""

    def __init__(self, mistral_client: MistralClient | None = None):
        self.mistral_client = mistral_client or MistralClient()

    def check_pii(self, answer: str) -> tuple[bool, list[str]]:
        """
        Check if the answer contains personally identifiable information.

        Args:
            answer: Generated answer to check for PII

        Returns:
            Tuple of (contains_pii, list_of_pii_types_found)
        """
        if not answer.strip():
            return False, []

        pii_prompt = PII_DETECTION_PROMPT_TEMPLATE.format(answer=answer)

        try:
            messages = [{"role": "user", "content": pii_prompt}]

            response = self.mistral_client.chat_completion(
                messages=messages, temperature=0.0, max_tokens=100
            )

            response_lower = response.lower().strip()
            contains_pii = "pii_detected" in response_lower

            # Extract PII types if detected
            pii_types = []
            if contains_pii:
                lines = response.strip().split("\n")
                if len(lines) > 1:
                    # Parse the second line for PII types
                    types_line = lines[1].strip()
                    pii_types = [t.strip() for t in types_line.split(",") if t.strip()]

            logger.info(
                f"PII check: {'DETECTED' if contains_pii else 'PASSED'} - Types: {pii_types}"
            )

            return contains_pii, pii_types

        except Exception as e:
            logger.error(f"PII detection failed: {e}")
            # Default to safe mode - assume PII if check fails
            raise GenerationError(f"PII detection failed: {e}") from e


@final
<<<<<<< HEAD
=======
class HallucinationDetector:
    """LLM-based detector for hallucinations in generated answers."""

    def __init__(self, mistral_client: MistralClient | None = None):
        self.mistral_client = mistral_client or MistralClient()

    def check_hallucination(self, answer: str, context: str) -> tuple[bool, str]:
        """
        Check if the answer contains hallucinations based on the provided context.

        Args:
            answer: Generated answer to check
            context: Original context chunks used for generation

        Returns:
            Tuple of (is_hallucinated, reasoning)
        """
        if not answer.strip() or not context.strip():
            return False, "Empty answer or context"

        hallucination_prompt = HALLUCINATION_DETECTION_PROMPT_TEMPLATE.format(
            context=context, answer=answer
        )

        try:
            messages = [{"role": "user", "content": hallucination_prompt}]

            response = self.mistral_client.chat_completion(
                messages=messages, temperature=0.0, max_tokens=150
            )

            response_lower = response.lower().strip()
            is_hallucinated = "hallucination" in response_lower

            # Extract reasoning from response
            lines = response.strip().split("\n")
            MAX_LINES_FOR_SINGLE_RESPONSE = 2
            reasoning = (
                response
                if len(lines) <= MAX_LINES_FOR_SINGLE_RESPONSE
                else " ".join(lines[1:]).strip()
            )
            if not reasoning:
                reasoning = "LLM response analysis"

            logger.info(
                f"Hallucination check: {'DETECTED' if is_hallucinated else 'PASSED'} - {reasoning}"
            )

            return is_hallucinated, reasoning

        except Exception as e:
            logger.error(f"Hallucination detection failed: {e}")
            # Default to safe mode - assume hallucination if check fails
            return True, f"Detection error: {str(e)}"


@final
class PIIDetector:
    """LLM-based detector for personally identifiable information (PII)."""

    def __init__(self, mistral_client: MistralClient | None = None):
        self.mistral_client = mistral_client or MistralClient()

    def check_pii(self, answer: str) -> tuple[bool, list[str]]:
        """
        Check if the answer contains personally identifiable information.

        Args:
            answer: Generated answer to check for PII

        Returns:
            Tuple of (contains_pii, list_of_pii_types_found)
        """
        if not answer.strip():
            return False, []

        pii_prompt = PII_DETECTION_PROMPT_TEMPLATE.format(answer=answer)

        try:
            messages = [{"role": "user", "content": pii_prompt}]

            response = self.mistral_client.chat_completion(
                messages=messages, temperature=0.0, max_tokens=100
            )

            response_lower = response.lower().strip()
            contains_pii = "pii_detected" in response_lower

            # Extract PII types if detected
            pii_types = []
            if contains_pii:
                lines = response.strip().split("\n")
                if len(lines) > 1:
                    # Parse the second line for PII types
                    types_line = lines[1].strip()
                    pii_types = [t.strip() for t in types_line.split(",") if t.strip()]

            logger.info(
                f"PII check: {'DETECTED' if contains_pii else 'PASSED'} - Types: {pii_types}"
            )

            return contains_pii, pii_types

        except Exception as e:
            logger.error(f"PII detection failed: {e}")
            # Default to safe mode - assume PII if check fails
            return True, [f"detection_error: {str(e)}"]


@final
>>>>>>> 30ff4273
class AnswerPostProcessor:
    """Main class for post-processing generated answers."""

    def __init__(self, mistral_client: MistralClient | None = None):
        self.citation_processor = CitationProcessor()
<<<<<<< HEAD
=======
        self.answer_validator = AnswerValidator()
>>>>>>> 30ff4273
        self.hallucination_detector = HallucinationDetector(mistral_client)
        self.pii_detector = PIIDetector(mistral_client)

    def process_answer(
        self,
        answer: str,
        chunks_info: list[dict[str, Any]],
        context: str | None = None,
        enable_hallucination_check: bool = True,
        enable_pii_check: bool = True,
    ) -> tuple[str, list[CitationInfo], bool]:
        """
        Post-process a generated answer with safety checks.

        Args:
            answer: Raw generated answer
            chunks_info: Chunks used for context
            context: Original context string used for generation
            enable_hallucination_check: Whether to run hallucination detection
            enable_pii_check: Whether to run PII detection

        Returns:
            Tuple of (processed_answer, citations, insufficient_evidence)
        """
        insufficient_evidence = INSUFFICIENT_EVIDENCE_MESSAGE in answer

        if insufficient_evidence:
            logger.info("Insufficient evidence phrase found")
            return answer, [], True

        # Run PII check first (faster and prevents exposure of sensitive data)
        if enable_pii_check:
            contains_pii, pii_types = self.pii_detector.check_pii(answer)
            if contains_pii:
                logger.warning(f"PII detected in answer. Types: {pii_types}")
                return PII_ERROR_MESSAGE, [], True

        # Run hallucination check if context is provided
        if enable_hallucination_check and context:
            is_hallucinated, reasoning = (
                self.hallucination_detector.check_hallucination(answer, context)
            )
            if is_hallucinated:
                logger.warning(
                    f"Hallucination detected in answer. Reasoning: {reasoning}"
                )
                return HALLUCINATION_ERROR_MESSAGE, [], True

        # Validate citations
        validated_answer, citations_valid = (
            self.citation_processor.validate_citations_in_answer(answer, chunks_info)
        )
        if not citations_valid:
<<<<<<< HEAD
            logger.info("Citations are not valid")
=======
            logger.info("No valid citations found")
>>>>>>> 30ff4273
            return answer, [], True

        # Extract citation information
        citations = self.citation_processor.extract_citations_from_chunks(chunks_info)

        return validated_answer, citations, False


# Global post-processor instance
answer_postprocessor = AnswerPostProcessor()<|MERGE_RESOLUTION|>--- conflicted
+++ resolved
@@ -10,16 +10,10 @@
 from app.core.models import CitationInfo
 from app.llm.mistral_client import MistralClient
 from app.llm.prompts import HALLUCINATION_DETECTION_PROMPT_TEMPLATE
-<<<<<<< HEAD
 from app.llm.prompts import INSUFFICIENT_EVIDENCE_MESSAGE
 from app.llm.prompts import PII_DETECTION_PROMPT_TEMPLATE
 
 logger = get_logger(__name__.split(".")[-1])
-=======
-from app.llm.prompts import PII_DETECTION_PROMPT_TEMPLATE
-
-logger = logging.getLogger(__name__)
->>>>>>> 30ff4273
 
 # Standardized error messages
 HALLUCINATION_ERROR_MESSAGE = "I apologize, but I cannot provide a reliable answer based on the available information. The response may contain inaccurate information that is not supported by the source documents."
@@ -98,15 +92,10 @@
         found_citations = self.citation_pattern.findall(answer)
         all_valid = True
 
-<<<<<<< HEAD
-=======
-
->>>>>>> 30ff4273
         for citation_ref, page in found_citations:
             citation_key = f"{citation_ref} p.{page}"
             if citation_key not in valid_citations:
                 all_valid = False
-<<<<<<< HEAD
                 logger.warning(
                     f"Invalid citation found: '{citation_key}' - not in valid set"
                 )
@@ -165,16 +154,6 @@
             )
 
             return is_hallucinated, reasoning
-=======
-                logger.warning(f"Invalid citation found: '{citation_key}' - not in valid set")
-
-        return answer, all_valid
-
-
-@final
-class AnswerValidator:
-    """Validates generated answers for quality and safety."""
->>>>>>> 30ff4273
 
         except Exception as e:
             logger.error(f"Hallucination detection failed: {e}")
@@ -236,129 +215,11 @@
 
 
 @final
-<<<<<<< HEAD
-=======
-class HallucinationDetector:
-    """LLM-based detector for hallucinations in generated answers."""
-
-    def __init__(self, mistral_client: MistralClient | None = None):
-        self.mistral_client = mistral_client or MistralClient()
-
-    def check_hallucination(self, answer: str, context: str) -> tuple[bool, str]:
-        """
-        Check if the answer contains hallucinations based on the provided context.
-
-        Args:
-            answer: Generated answer to check
-            context: Original context chunks used for generation
-
-        Returns:
-            Tuple of (is_hallucinated, reasoning)
-        """
-        if not answer.strip() or not context.strip():
-            return False, "Empty answer or context"
-
-        hallucination_prompt = HALLUCINATION_DETECTION_PROMPT_TEMPLATE.format(
-            context=context, answer=answer
-        )
-
-        try:
-            messages = [{"role": "user", "content": hallucination_prompt}]
-
-            response = self.mistral_client.chat_completion(
-                messages=messages, temperature=0.0, max_tokens=150
-            )
-
-            response_lower = response.lower().strip()
-            is_hallucinated = "hallucination" in response_lower
-
-            # Extract reasoning from response
-            lines = response.strip().split("\n")
-            MAX_LINES_FOR_SINGLE_RESPONSE = 2
-            reasoning = (
-                response
-                if len(lines) <= MAX_LINES_FOR_SINGLE_RESPONSE
-                else " ".join(lines[1:]).strip()
-            )
-            if not reasoning:
-                reasoning = "LLM response analysis"
-
-            logger.info(
-                f"Hallucination check: {'DETECTED' if is_hallucinated else 'PASSED'} - {reasoning}"
-            )
-
-            return is_hallucinated, reasoning
-
-        except Exception as e:
-            logger.error(f"Hallucination detection failed: {e}")
-            # Default to safe mode - assume hallucination if check fails
-            return True, f"Detection error: {str(e)}"
-
-
-@final
-class PIIDetector:
-    """LLM-based detector for personally identifiable information (PII)."""
-
-    def __init__(self, mistral_client: MistralClient | None = None):
-        self.mistral_client = mistral_client or MistralClient()
-
-    def check_pii(self, answer: str) -> tuple[bool, list[str]]:
-        """
-        Check if the answer contains personally identifiable information.
-
-        Args:
-            answer: Generated answer to check for PII
-
-        Returns:
-            Tuple of (contains_pii, list_of_pii_types_found)
-        """
-        if not answer.strip():
-            return False, []
-
-        pii_prompt = PII_DETECTION_PROMPT_TEMPLATE.format(answer=answer)
-
-        try:
-            messages = [{"role": "user", "content": pii_prompt}]
-
-            response = self.mistral_client.chat_completion(
-                messages=messages, temperature=0.0, max_tokens=100
-            )
-
-            response_lower = response.lower().strip()
-            contains_pii = "pii_detected" in response_lower
-
-            # Extract PII types if detected
-            pii_types = []
-            if contains_pii:
-                lines = response.strip().split("\n")
-                if len(lines) > 1:
-                    # Parse the second line for PII types
-                    types_line = lines[1].strip()
-                    pii_types = [t.strip() for t in types_line.split(",") if t.strip()]
-
-            logger.info(
-                f"PII check: {'DETECTED' if contains_pii else 'PASSED'} - Types: {pii_types}"
-            )
-
-            return contains_pii, pii_types
-
-        except Exception as e:
-            logger.error(f"PII detection failed: {e}")
-            # Default to safe mode - assume PII if check fails
-            return True, [f"detection_error: {str(e)}"]
-
-
-@final
->>>>>>> 30ff4273
 class AnswerPostProcessor:
     """Main class for post-processing generated answers."""
 
     def __init__(self, mistral_client: MistralClient | None = None):
         self.citation_processor = CitationProcessor()
-<<<<<<< HEAD
-=======
-        self.answer_validator = AnswerValidator()
->>>>>>> 30ff4273
         self.hallucination_detector = HallucinationDetector(mistral_client)
         self.pii_detector = PIIDetector(mistral_client)
 
@@ -412,11 +273,7 @@
             self.citation_processor.validate_citations_in_answer(answer, chunks_info)
         )
         if not citations_valid:
-<<<<<<< HEAD
             logger.info("Citations are not valid")
-=======
-            logger.info("No valid citations found")
->>>>>>> 30ff4273
             return answer, [], True
 
         # Extract citation information
